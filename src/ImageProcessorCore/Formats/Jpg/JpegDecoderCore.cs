--- conflicted
+++ resolved
@@ -269,41 +269,29 @@
                     h.Length += ncodes[i];
                 }
 
-<<<<<<< HEAD
-                if (h.nCodes == 0)
+                if (h.Length == 0)
                 {
                     throw new ImageFormatException("Huffman table has zero length");
                 }
 
-                if (h.nCodes > MaxNCodes)
+                if (h.Length > MaxNCodes)
                 {
                     throw new ImageFormatException("Huffman table has excessive length");
                 }
 
-                n -= h.nCodes + 17;
+                n -= h.Length + 17;
                 if (n < 0)
                 {
                     throw new ImageFormatException("DHT has wrong length");
                 }
-=======
-                if (h.Length == 0) throw new ImageFormatException("Huffman table has zero length");
-                if (h.Length > MaxNCodes) throw new ImageFormatException("Huffman table has excessive length");
-
-                n -= h.Length + 17;
-                if (n < 0) throw new ImageFormatException("DHT has wrong length");
->>>>>>> 42eabe6a
 
                 this.ReadFull(h.Values, 0, h.Length);
 
                 // Derive the look-up table.
-<<<<<<< HEAD
-                for (int i = 0; i < h.lut.Length; i++)
-                {
-                    h.lut[i] = 0;
-                }
-=======
-                for (int i = 0; i < h.Lut.Length; i++) h.Lut[i] = 0;
->>>>>>> 42eabe6a
+                for (int i = 0; i < h.Lut.Length; i++)
+                {
+                    h.Lut[i] = 0;
+                }
 
                 uint x = 0, code = 0;
 
@@ -319,18 +307,13 @@
                         // The high 8 bits of lutValue are the encoded value.
                         // The low 8 bits are 1 plus the codeLength.
                         byte base2 = (byte)(code << (7 - i));
-<<<<<<< HEAD
-                        ushort lutValue = (ushort)(((ushort)h.vals[x] << 8) | (2 + i));
+                        ushort lutValue = (ushort)(((ushort)h.Values[x] << 8) | (2 + i));
 
                         for (int k = 0; k < 1 << (7 - i); k++)
                         {
-                            h.lut[base2 | k] = lutValue;
+                            h.Lut[base2 | k] = lutValue;
                         }
 
-=======
-                        ushort lutValue = (ushort)(((ushort)h.Values[x] << 8) | (2 + i));
-                        for (int k = 0; k < 1 << (7 - i); k++) h.Lut[base2 | k] = lutValue;
->>>>>>> 42eabe6a
                         code++;
                         x++;
                     }
@@ -369,14 +352,10 @@
         /// <returns>The <see cref="byte"/></returns>
         private byte DecodeHuffman(Huffman huffman)
         {
-<<<<<<< HEAD
-            if (huffman.nCodes == 0)
+            if (huffman.Length == 0)
             {
                 throw new ImageFormatException("Uninitialized Huffman table");
             }
-=======
-            if (h.Length == 0) throw new ImageFormatException("uninitialized Huffman table");
->>>>>>> 42eabe6a
 
             if (this.bits.n < 8)
             {
@@ -404,11 +383,8 @@
                 }
             }
 
-<<<<<<< HEAD
-            ushort v = huffman.lut[(this.bits.a >> (this.bits.n - LutSize)) & 0xff];
-=======
-            ushort v = h.Lut[(this.bits.a >> (this.bits.n - LutSize)) & 0xff];
->>>>>>> 42eabe6a
+            ushort v = huffman.Lut[(this.bits.a >> (this.bits.n - LutSize)) & 0xff];
+
             if (v != 0)
             {
                 byte n = (byte)((v & 0xff) - 1);
@@ -433,16 +409,12 @@
 
                 this.bits.n--;
                 this.bits.m >>= 1;
-<<<<<<< HEAD
-
-                if (code <= huffman.maxCodes[i])
-                {
-                    return huffman.vals[huffman.valsIndices[i] + code - huffman.minCodes[i]];
-                }
-
-=======
-                if (code <= h.MaxCodes[i]) return h.Values[h.Indices[i] + code - h.MinCodes[i]];
->>>>>>> 42eabe6a
+
+                if (code <= huffman.MaxCodes[i])
+                {
+                    return huffman.Values[huffman.Indices[i] + code - huffman.MinCodes[i]];
+                }
+
                 code <<= 1;
             }
 
